--- conflicted
+++ resolved
@@ -42,11 +42,7 @@
                 className="flex items-center gap-4 p-1 lg:pr-6 rounded-full transition-colors duration-300"
               >
                 <Image
-<<<<<<< HEAD
                   src={session.user.image || "/images/temp-avatars/av1.jpg"}
-=======
-                  src="/images/temp-avatars/av5.jpg"
->>>>>>> d83e75db
                   alt="Profile Picture"
                   width="36"
                   height="36"
