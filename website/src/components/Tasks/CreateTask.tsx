import { useState } from "react";
import { Messages } from "src/components/Messages";
import { TrackedTextarea } from "src/components/Survey/TrackedTextarea";
import { TwoColumnsWithCards } from "src/components/Survey/TwoColumnsWithCards";
import { TaskSurveyProps } from "src/components/Tasks/Task";

<<<<<<< HEAD
export interface CreateTaskProps {
  // we need a task type
  // eslint-disable-next-line  @typescript-eslint/no-explicit-any
  tasks: any[];
  taskType: TaskInfo;
  trigger: (update: { id: string; update_type: string; content: { text: string } }) => void;
  onSkipTask: (task: { id: string }, reason: string) => void;
  onNextTask: () => void;
  mainBgClasses: string;
}
export const CreateTask = ({ tasks, taskType, trigger, onSkipTask, onNextTask, mainBgClasses }: CreateTaskProps) => {
  const task = tasks[0].task;
=======
export const CreateTask = ({ task, taskType, onReplyChanged }: TaskSurveyProps<{ text: string }>) => {
>>>>>>> c794c2d8
  const [inputText, setInputText] = useState("");

  const valid_labels = task.valid_labels;

  const textChangeHandler = (event: React.ChangeEvent<HTMLTextAreaElement>) => {
    const text = event.target.value;
    onReplyChanged({ content: { text }, state: "VALID" });
    setInputText(text);
  };

  return (
<<<<<<< HEAD
    <div className={`p-12 ${mainBgClasses}`}>
      <TwoColumnsWithCards>
        <>
          <h5 className="text-lg font-semibold">{taskType.label}</h5>
          <p className="text-lg py-1">{taskType.overview}</p>
          {task.conversation ? <Messages messages={task.conversation.messages} post_id={task.id} /> : null}
        </>
        <>
          <h5 className="text-lg font-semibold">{taskType.instruction}</h5>
          <TrackedTextarea
            text={inputText}
            onTextChange={textChangeHandler}
            thresholds={{ low: 20, medium: 40, goal: 50 }}
            textareaProps={{ placeholder: "Reply..." }}
          />
        </>
      </TwoColumnsWithCards>

      <TaskControls
        tasks={tasks}
        onSubmitResponse={submitResponse}
        onSkipTask={(task, reason) => {
          setInputText("");
          onSkipTask(task, reason);
        }}
        onNextTask={onNextTask}
      />
    </div>
=======
    <TwoColumnsWithCards>
      <>
        <h5 className="text-lg font-semibold">{taskType.label}</h5>
        <p className="text-lg py-1">{taskType.overview}</p>
        {task.conversation ? (
          <Messages messages={task.conversation.messages} post_id={task.id} valid_labels={valid_labels} />
        ) : null}
      </>
      <>
        <h5 className="text-lg font-semibold">{taskType.instruction}</h5>
        <TrackedTextarea
          text={inputText}
          onTextChange={textChangeHandler}
          thresholds={{ low: 20, medium: 40, goal: 50 }}
          textareaProps={{ placeholder: "Reply..." }}
        />
      </>
    </TwoColumnsWithCards>
>>>>>>> c794c2d8
  );
};<|MERGE_RESOLUTION|>--- conflicted
+++ resolved
@@ -4,25 +4,8 @@
 import { TwoColumnsWithCards } from "src/components/Survey/TwoColumnsWithCards";
 import { TaskSurveyProps } from "src/components/Tasks/Task";
 
-<<<<<<< HEAD
-export interface CreateTaskProps {
-  // we need a task type
-  // eslint-disable-next-line  @typescript-eslint/no-explicit-any
-  tasks: any[];
-  taskType: TaskInfo;
-  trigger: (update: { id: string; update_type: string; content: { text: string } }) => void;
-  onSkipTask: (task: { id: string }, reason: string) => void;
-  onNextTask: () => void;
-  mainBgClasses: string;
-}
-export const CreateTask = ({ tasks, taskType, trigger, onSkipTask, onNextTask, mainBgClasses }: CreateTaskProps) => {
-  const task = tasks[0].task;
-=======
 export const CreateTask = ({ task, taskType, onReplyChanged }: TaskSurveyProps<{ text: string }>) => {
->>>>>>> c794c2d8
   const [inputText, setInputText] = useState("");
-
-  const valid_labels = task.valid_labels;
 
   const textChangeHandler = (event: React.ChangeEvent<HTMLTextAreaElement>) => {
     const text = event.target.value;
@@ -31,43 +14,11 @@
   };
 
   return (
-<<<<<<< HEAD
-    <div className={`p-12 ${mainBgClasses}`}>
-      <TwoColumnsWithCards>
-        <>
-          <h5 className="text-lg font-semibold">{taskType.label}</h5>
-          <p className="text-lg py-1">{taskType.overview}</p>
-          {task.conversation ? <Messages messages={task.conversation.messages} post_id={task.id} /> : null}
-        </>
-        <>
-          <h5 className="text-lg font-semibold">{taskType.instruction}</h5>
-          <TrackedTextarea
-            text={inputText}
-            onTextChange={textChangeHandler}
-            thresholds={{ low: 20, medium: 40, goal: 50 }}
-            textareaProps={{ placeholder: "Reply..." }}
-          />
-        </>
-      </TwoColumnsWithCards>
-
-      <TaskControls
-        tasks={tasks}
-        onSubmitResponse={submitResponse}
-        onSkipTask={(task, reason) => {
-          setInputText("");
-          onSkipTask(task, reason);
-        }}
-        onNextTask={onNextTask}
-      />
-    </div>
-=======
     <TwoColumnsWithCards>
       <>
         <h5 className="text-lg font-semibold">{taskType.label}</h5>
         <p className="text-lg py-1">{taskType.overview}</p>
-        {task.conversation ? (
-          <Messages messages={task.conversation.messages} post_id={task.id} valid_labels={valid_labels} />
-        ) : null}
+        {task.conversation ? <Messages messages={task.conversation.messages} post_id={task.id} /> : null}
       </>
       <>
         <h5 className="text-lg font-semibold">{taskType.instruction}</h5>
@@ -79,6 +30,5 @@
         />
       </>
     </TwoColumnsWithCards>
->>>>>>> c794c2d8
   );
 };