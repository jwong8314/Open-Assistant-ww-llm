import Head from "next/head";
import { useRouter } from "next/router";
import { useSession } from "next-auth/react";
import { useEffect } from "react";
import { getAdminLayout } from "src/components/Layout";
<<<<<<< HEAD
import { UserTable } from "src/components/UserTable";
=======
import UsersCell from "src/components/UsersCell";
export { getDefaultStaticProps as getStaticProps } from "src/lib/default_static_props";
>>>>>>> 70fc80aa

/**
 * Provides the admin index page that will display a list of users and give
 * admins the ability to manage their access rights.
 */
const AdminIndex = () => {
  const router = useRouter();
  const { data: session, status } = useSession();

  // Check when the user session is loaded and re-route if the user is not an
  // admin.  This follows the suggestion by NextJS for handling private pages:
  //   https://nextjs.org/docs/api-reference/next/router#usage
  //
  // All admin pages should use the same check and routing steps.
  useEffect(() => {
    if (status === "loading") {
      return;
    }
    if (session?.user?.role === "admin") {
      return;
    }
    router.push("/");
  }, [router, session, status]);
  return (
    <>
      <Head>
        <title>Open Assistant</title>
        <meta
          name="description"
          content="Conversational AI for everyone. An open source project to create a chat enabled GPT LLM run by LAION and contributors around the world."
        />
      </Head>
      <main>{status === "loading" ? "loading..." : <UserTable />}</main>
    </>
  );
};

AdminIndex.getLayout = getAdminLayout;

export default AdminIndex;<|MERGE_RESOLUTION|>--- conflicted
+++ resolved
@@ -3,12 +3,8 @@
 import { useSession } from "next-auth/react";
 import { useEffect } from "react";
 import { getAdminLayout } from "src/components/Layout";
-<<<<<<< HEAD
 import { UserTable } from "src/components/UserTable";
-=======
-import UsersCell from "src/components/UsersCell";
 export { getDefaultStaticProps as getStaticProps } from "src/lib/default_static_props";
->>>>>>> 70fc80aa
 
 /**
  * Provides the admin index page that will display a list of users and give
