--- conflicted
+++ resolved
@@ -38,11 +38,8 @@
     "@next/font": "^13.1.0",
     "@prisma/client": "^4.7.1",
     "@tailwindcss/forms": "^0.5.3",
-<<<<<<< HEAD
     "@tanstack/react-table": "^8.7.6",
-=======
     "accept-language-parser": "^1.5.0",
->>>>>>> c0391a6d
     "autoprefixer": "^10.4.13",
     "axios": "^1.2.1",
     "boolean": "^3.2.0",
