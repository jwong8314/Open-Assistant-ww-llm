<<<<<<< HEAD
import OasstApiClient, { OasstError } from "src/lib/oasst_api_client";
=======
import { OasstApiClient } from "src/lib/oasst_api_client";
>>>>>>> 6c115bce

describe("Contract test for Oasst API", function () {
  // Assumes this is running the mock server.
  const oasstApiClient = new OasstApiClient("http://localhost:8080", "test");

  it("can fetch a task", async () => {
    expect(
      await oasstApiClient.fetchTask("random", {
        sub: "test",
        name: "test",
        email: "test",
      })
    ).to.be.not.null;
  });

  it("can ack a task", async () => {
    const task = await oasstApiClient.fetchTask("random", {
      sub: "test",
      name: "test",
      email: "test",
    });
    expect(await oasstApiClient.ackTask(task.id, "321")).to.be.null;
  });

<<<<<<< HEAD
  // Note: Below here are unittests for OasstApiClient, not contract tests. They still fit here because
  // the other contract tests are also testing the OasstApiClient.
  const callApiMethod = () => {
    return oasstApiClient.ackTask("", "");
  };

  it("should return null for a 204 response", async () => {
    const mockFetch = cy.stub(global, "fetch").resolves({
      status: 204,
    });

    const result = await callApiMethod();
    assert.isNull(result);

    mockFetch.restore();
  });

  it("should throw an OasstError with data from the response for a non-2XX response with a valid OasstError response", async () => {
    const mockFetch = cy.stub(global, "fetch").resolves({
      status: 400,
      text: () =>
        // Note: this is vulnerable to interface changes in the Oasst API.
        // The python tests use a Pydantic model to ensure this object is always valid,
        // but we don't have that here.
        // This could be a case for generating Zod schemas from OpenAPI.
        Promise.resolve(
          JSON.stringify({
            message: "error message",
            error_code: 1000,
          })
        ),
    });

    try {
      await callApiMethod();
      assert.fail();
    } catch (error) {
      assert.instanceOf(error, OasstError);
      if (error instanceof OasstError) {
        assert.equal(error.errorCode, 1000);
        assert.equal(error.message, "error message");
        assert.equal(error.httpStatusCode, 400);
      }
    }

    mockFetch.restore();
  });

  it("should throw a generic OasstError with the text from the response for a non-2XX response with an unknown format", async () => {
    const mockFetch = cy.stub(global, "fetch").resolves({
      status: 400,
      text: () => Promise.resolve("error message"),
    });

    try {
      await callApiMethod();
      assert.fail();
    } catch (error) {
      assert.instanceOf(error, OasstError);
      assert.equal(error.message, "error message");
    }

    mockFetch.restore();
  });
=======
  it("can record a taskInteraction", async () => {
    const task = await oasstApiClient.fetchTask("random", {
      sub: "test",
      name: "test",
      email: "test",
    });
    expect(
      await oasstApiClient.interactTask(
        "text_reply_to_message",
        task.id,
        "1",
        { text: "Test" },
        {
          sub: "test",
          name: "test",
          email: "test",
        }
      )
    ).to.be.not.null;
  });

  // TODO(#354): Add test for 204
  // TODO(#354): Add test for parsing >=300, throwing an OasstError
  // TODO(#354): Add test for parsing >=300, throwing a generic error
>>>>>>> 6c115bce
});<|MERGE_RESOLUTION|>--- conflicted
+++ resolved
@@ -1,8 +1,4 @@
-<<<<<<< HEAD
-import OasstApiClient, { OasstError } from "src/lib/oasst_api_client";
-=======
 import { OasstApiClient } from "src/lib/oasst_api_client";
->>>>>>> 6c115bce
 
 describe("Contract test for Oasst API", function () {
   // Assumes this is running the mock server.
@@ -27,7 +23,27 @@
     expect(await oasstApiClient.ackTask(task.id, "321")).to.be.null;
   });
 
-<<<<<<< HEAD
+  it("can record a taskInteraction", async () => {
+    const task = await oasstApiClient.fetchTask("random", {
+      sub: "test",
+      name: "test",
+      email: "test",
+    });
+    expect(
+      await oasstApiClient.interactTask(
+        "text_reply_to_message",
+        task.id,
+        "1",
+        { text: "Test" },
+        {
+          sub: "test",
+          name: "test",
+          email: "test",
+        }
+      )
+    ).to.be.not.null;
+  });
+
   // Note: Below here are unittests for OasstApiClient, not contract tests. They still fit here because
   // the other contract tests are also testing the OasstApiClient.
   const callApiMethod = () => {
@@ -92,30 +108,4 @@
 
     mockFetch.restore();
   });
-=======
-  it("can record a taskInteraction", async () => {
-    const task = await oasstApiClient.fetchTask("random", {
-      sub: "test",
-      name: "test",
-      email: "test",
-    });
-    expect(
-      await oasstApiClient.interactTask(
-        "text_reply_to_message",
-        task.id,
-        "1",
-        { text: "Test" },
-        {
-          sub: "test",
-          name: "test",
-          email: "test",
-        }
-      )
-    ).to.be.not.null;
-  });
-
-  // TODO(#354): Add test for 204
-  // TODO(#354): Add test for parsing >=300, throwing an OasstError
-  // TODO(#354): Add test for parsing >=300, throwing a generic error
->>>>>>> 6c115bce
 });